# copyright 2022 the sqlnet company gmbh
#
# this file is licensed under the elastic license 2.0 (elv2).
# refer to the license.txt file in the root of the repository
# for details.
#


from platform import machine
from sys import argv

from setuptools import setup


if argv[1] == 'bdist_wheel':
    argv.extend(['--plat-name', f'manylinux_2_17_{machine()}'])


<<<<<<< HEAD
setup()
=======

setup(
    name="getml",
    version=__version__,
    author="getML",
    author_email="support@getml.com",
    license_files=("LICENSE",),
    license="Elastic License 2.0 (ELv2)",
    url="https://docs.getml.com/" + __version__,
    download_url="https://github.com/getml/getml-python-api",
    description="Python API for getML",
    long_description=long_description,
    packages=find_packages(),
    package_data={
        "getml": [
            "py.typed",
            "utilities/templates/*.jinja2",
            ".getML/**/*",
            ".getML/**/**/*",
            ".getML/**/**/**/*",
            ".getML/**/**/**/**/*",
        ]
    },
    python_requires=">=3.7.0",
    install_requires=[
        "pandas",
        "pyarrow>=7.0,<7.1",
        "numpy>=1.21",
        "jinja2",
        "scipy",
    ],
    setup_requires=["pytest-runner"],
    tests_require=["pytest"],
    keywords=["AutoML", "feature learning"],
    classifiers=[
        "Programming Language :: Python",
        "Programming Language :: Python :: 3",
        "Programming Language :: Python :: 3.8",
        "Topic :: Scientific/Engineering :: Artificial Intelligence",
        "Intended Audience :: Education",
        "Intended Audience :: Science/Research",
        "Intended Audience :: Financial and Insurance Industry",
        "Intended Audience :: Telecommunications Industry",
        "Intended Audience :: Information Technology",
        "Intended Audience :: Manufacturing",
        "Intended Audience :: Healthcare Industry",
        "Operating System :: OS Independent",
    ],
)
>>>>>>> 3f003e97
<|MERGE_RESOLUTION|>--- conflicted
+++ resolved
@@ -12,60 +12,8 @@
 from setuptools import setup
 
 
-if argv[1] == 'bdist_wheel':
-    argv.extend(['--plat-name', f'manylinux_2_17_{machine()}'])
+if argv[1] == "bdist_wheel":
+    argv.extend(["--plat-name", f"manylinux_2_17_{machine()}"])
 
 
-<<<<<<< HEAD
-setup()
-=======
-
-setup(
-    name="getml",
-    version=__version__,
-    author="getML",
-    author_email="support@getml.com",
-    license_files=("LICENSE",),
-    license="Elastic License 2.0 (ELv2)",
-    url="https://docs.getml.com/" + __version__,
-    download_url="https://github.com/getml/getml-python-api",
-    description="Python API for getML",
-    long_description=long_description,
-    packages=find_packages(),
-    package_data={
-        "getml": [
-            "py.typed",
-            "utilities/templates/*.jinja2",
-            ".getML/**/*",
-            ".getML/**/**/*",
-            ".getML/**/**/**/*",
-            ".getML/**/**/**/**/*",
-        ]
-    },
-    python_requires=">=3.7.0",
-    install_requires=[
-        "pandas",
-        "pyarrow>=7.0,<7.1",
-        "numpy>=1.21",
-        "jinja2",
-        "scipy",
-    ],
-    setup_requires=["pytest-runner"],
-    tests_require=["pytest"],
-    keywords=["AutoML", "feature learning"],
-    classifiers=[
-        "Programming Language :: Python",
-        "Programming Language :: Python :: 3",
-        "Programming Language :: Python :: 3.8",
-        "Topic :: Scientific/Engineering :: Artificial Intelligence",
-        "Intended Audience :: Education",
-        "Intended Audience :: Science/Research",
-        "Intended Audience :: Financial and Insurance Industry",
-        "Intended Audience :: Telecommunications Industry",
-        "Intended Audience :: Information Technology",
-        "Intended Audience :: Manufacturing",
-        "Intended Audience :: Healthcare Industry",
-        "Operating System :: OS Independent",
-    ],
-)
->>>>>>> 3f003e97
+setup()