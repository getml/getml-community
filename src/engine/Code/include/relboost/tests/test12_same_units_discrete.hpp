--- conflicted
+++ resolved
@@ -117,17 +117,12 @@
     // ---------------------------------------------
     // Build data model.
 
-<<<<<<< HEAD
-    // Append all subfolders to reach the required file. This 
+    // Append all subfolders to reach the required file. This
     // appending will have a persistent effect of _test_path which
     // is stored on the heap. After setting it once to the correct
     // folder only the filename has to be replaced.
     _test_path.append( "relboost" ).append( "test12" ).append( "schema.json" );
     const auto population_json = load_json( _test_path.string() );
-=======
-    const auto population_json =
-        load_json( "../../tests/relboost/test12/schema.json" );
->>>>>>> 4b7770cd
 
     const auto population =
         std::make_shared<const relboost::ensemble::Placeholder>(
@@ -139,8 +134,8 @@
     // ------------------------------------------------------------------------
     // Load hyperparameters.
 
-    const auto hyperparameters_json =
-        load_json( _test_path.replace_filename( "hyperparameters.json" ).string() );
+    const auto hyperparameters_json = load_json(
+        _test_path.replace_filename( "hyperparameters.json" ).string() );
 
     std::cout << relboost::JSON::stringify( *hyperparameters_json ) << std::endl
               << std::endl;
